# ----------------------------------------------------------------------------
# Copyright (c) 2022-2023, QIIME 2 development team.
#
# Distributed under the terms of the Modified BSD License.
#
# The full license is in the file LICENSE, distributed with this software.
# ----------------------------------------------------------------------------

from ._version import get_versions
<<<<<<< HEAD
from ._engraftment import engraftment, group_timepoints
from ._peds import (sample_peds, feature_peds, peds, peds_heatmap,
                    peds_simulation)
=======
from ._engraftment import cc, group_timepoints
from ._peds import sample_peds, feature_peds, peds, peds_heatmap
>>>>>>> a44649fd

__version__ = get_versions()['version']
del get_versions

<<<<<<< HEAD
__all__ = ['engraftment', 'sample_peds', 'feature_peds',
           'peds', 'peds_heatmap', 'group_timepoints', 'peds_simulation']
=======
__all__ = ['cc', 'sample_peds', 'feature_peds',
           'peds', 'peds_heatmap', 'group_timepoints']
>>>>>>> a44649fd
<|MERGE_RESOLUTION|>--- conflicted
+++ resolved
@@ -7,22 +7,14 @@
 # ----------------------------------------------------------------------------
 
 from ._version import get_versions
-<<<<<<< HEAD
-from ._engraftment import engraftment, group_timepoints
+
+from ._engraftment import cc, group_timepoints
 from ._peds import (sample_peds, feature_peds, peds, peds_heatmap,
                     peds_simulation)
-=======
-from ._engraftment import cc, group_timepoints
-from ._peds import sample_peds, feature_peds, peds, peds_heatmap
->>>>>>> a44649fd
 
 __version__ = get_versions()['version']
 del get_versions
 
-<<<<<<< HEAD
-__all__ = ['engraftment', 'sample_peds', 'feature_peds',
+
+__all__ = ['cc', 'sample_peds', 'feature_peds',
            'peds', 'peds_heatmap', 'group_timepoints', 'peds_simulation']
-=======
-__all__ = ['cc', 'sample_peds', 'feature_peds',
-           'peds', 'peds_heatmap', 'group_timepoints']
->>>>>>> a44649fd
