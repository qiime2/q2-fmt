--- conflicted
+++ resolved
@@ -51,19 +51,13 @@
     return tuple(results)
 
 
-<<<<<<< HEAD
+
 def peds_heatmap(output_dir: str, data:pd.DataFrame ,
                  level_delimiter:str=None):
     _rename_features(data=data, level_delimiter=level_delimiter)
     plot_heatmap(output_dir=output_dir, data=data, transpose=False, 
                  order='ascending')
-=======
-def peds_heatmap(ctx, data):
-    plot_heatmap = ctx.get_action('vizard', 'plot_heatmap')
-    results = plot_heatmap(data, transpose=False, order='ascending')
-
-    return tuple(results)
->>>>>>> 22731a9e
+
 
 
 def sample_peds(table: pd.DataFrame, metadata: qiime2.Metadata,
