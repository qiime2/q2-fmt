--- conflicted
+++ resolved
@@ -24,25 +24,18 @@
 
     results = []
 
-<<<<<<< HEAD
     time_dist, ref_dist = group_timepoints(
                           diversity_measure=diversity_measure,
-                          metadata=metadata,
+                          metadata=metadata, distance_to=distance_to,
                           time_column=time_column,
                           reference_column=reference_column,
                           subject_column=subject_column,
                           control_column=control_column,
                           filter_missing_references=filter_missing_references,
                           where=where,
+                          baseline_timepoint=baseline_timepoint
                           group_column=False)
-=======
-    time_dist, ref_dist = group_timepoints(diversity_measure, metadata,
-                                           distance_to, time_column,
-                                           reference_column, subject_column,
-                                           control_column,
-                                           filter_missing_references,
-                                           baseline_timepoint, where)
->>>>>>> b63a770c
+
 
     if compare == 'reference' or compare == 'all-pairwise':
         mann_whitney_u = ctx.get_action('stats', 'mann_whitney_u')
@@ -65,35 +58,23 @@
 
 
 def group_timepoints(
-<<<<<<< HEAD
        diversity_measure: pd.Series, metadata: qiime2.Metadata,
-        time_column: str, reference_column: str, group_column: str = False,
+        distance_to: str, time_column: str, reference_column: str, 
+        group_column: str = False, 
         subject_column: str = False, control_column: str = None,
-        filter_missing_references: bool = False,
-=======
-        diversity_measure: pd.Series, metadata: qiime2.Metadata,
-        distance_to: str, time_column: str, reference_column: str = None,
-        subject_column: str = False, control_column: str = None,
-        filter_missing_references: bool = False,
+        filter_missing_references: bool = False, 
         baseline_timepoint: str = None,
->>>>>>> b63a770c
         where: str = None) -> (pd.DataFrame, pd.DataFrame):
 
     if isinstance(diversity_measure.index, pd.MultiIndex):
         diversity_measure.index = _sort_multi_index(diversity_measure.index)
 
-<<<<<<< HEAD
-    (is_beta, used_references, time_col, subject_col, group_col,
-     used_controls) = \
-        _data_filtering(diversity_measure, metadata, time_column,
-                        reference_column, group_column, subject_column,
-                        control_column, filter_missing_references, where)
-=======
     is_beta, used_references, time_col, subject_col, used_controls = \
         _data_filtering(diversity_measure, metadata, time_column, distance_to,
-                        reference_column, subject_column, control_column,
-                        filter_missing_references, where, baseline_timepoint)
->>>>>>> b63a770c
+                        group_column, reference_column, subject_column, 
+                        control_column, filter_missing_references, 
+                        where, baseline_timepoint)
+
 
     original_measure_name = diversity_measure.name
     diversity_measure.name = 'measure'
@@ -169,13 +150,10 @@
 
 # HELPER FUNCTION FOR DATA FILTERING
 def _data_filtering(diversity_measure: pd.Series, metadata: qiime2.Metadata,
-<<<<<<< HEAD
-                    time_column: str, reference_column: str,
-                    group_column: str = None,
-=======
                     time_column: str, distance_to: str,
                     reference_column: str = False,
->>>>>>> b63a770c
+                    group_column: str = None,
+
                     subject_column: str = False, control_column: str = None,
                     filter_missing_references: bool = False,
                     where: str = None, baseline_timepoint: int = None):
@@ -375,13 +353,11 @@
 
     if subject_col is not None:
         ordinal_df['subject'] = subject_col
-<<<<<<< HEAD
+        
     if group_col is not None:
         ordinal_df['class'] = group_col.name
         ordinal_df['level'] = group_col
 
-=======
->>>>>>> b63a770c
     return ordinal_df.reset_index()
 
 
