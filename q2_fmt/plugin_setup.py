--- conflicted
+++ resolved
@@ -214,12 +214,9 @@
 
 plugin.visualizers.register_function(
     function=q2_fmt.peds_heatmap,
-<<<<<<< HEAD
-    inputs={'data': GroupDist[Ordered, Matched] % Properties("peds"),
+
+   inputs={'data': Dist1D[Ordered, Matched] % Properties("peds"),
             'stats': StatsTable[Pairwise]},
-=======
-    inputs={'data': Dist1D[Ordered, Matched] % Properties("peds")},
->>>>>>> d6653985
     parameters={'level_delimiter': Str},
     parameter_descriptions={},
     name='PEDS Heatmap',
@@ -314,7 +311,6 @@
     }
 )
 
-<<<<<<< HEAD
 plugin.methods.register_function(
     function=q2_fmt.peds_bootstrap,
     inputs={'table': FeatureTable[Frequency | RelativeFrequency |
@@ -358,7 +354,4 @@
     }
 )
 
-
-=======
->>>>>>> d6653985
 importlib.import_module('q2_fmt._transformer')