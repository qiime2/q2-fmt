# ----------------------------------------------------------------------------
# Copyright (c) 2022-2023, QIIME 2 development team.
#
# Distributed under the terms of the Modified BSD License.
#
# The full license is in the file LICENSE, distributed with this software.
# ----------------------------------------------------------------------------

import importlib

from qiime2.plugin import (Str, Plugin, Metadata, TypeMap,
                           Bool, Choices, Visualization, Properties, Citations,
                           Int, Range, List)
from q2_types.sample_data import SampleData, AlphaDiversity
from q2_types.distance_matrix import DistanceMatrix

import q2_fmt
from q2_types.feature_table import (
    FeatureTable, Frequency, RelativeFrequency, PresenceAbsence)
from q2_stats._type import (Dist1D, Matched, Independent, Ordered,
                            Unordered, StatsTable, Pairwise, NestedOrdered)
import q2_fmt._examples as ex

citations = Citations.load('citations.bib', package='q2_fmt')

plugin = Plugin(name='fmt',
                version=q2_fmt.__version__,
                website='https://github.com/qiime2/q2-fmt',
                package='q2_fmt',
                description='This QIIME 2 plugin supports FMT analyses.',
                short_description='Plugin for analyzing FMT data.')

T_group, T_nested = TypeMap({
    Bool % Choices(False): Ordered,
    Str: NestedOrdered
})

T_subject, T_dependence = TypeMap({
    Bool % Choices(False): Independent,
    Str: Matched
})

T_engraft_subject, T_compare, _ = TypeMap({
    (Bool % Choices(False),
        Str % Choices("reference", "all-pairwise")): Visualization,
    (Str, Str % Choices("baseline", "consecutive")): Visualization
})

# Description Variables
metadata = 'The sample `metadata`.'
time_column = ('The column within `metadata` that the `table` should be'
               ' grouped by. This column should contain integer values.')
reference_column = ('The column in `metadata` indicating the sample to use as'
                    ' the reference. For example, this may list the relevant'
                    ' donor sample for each recipient sample.')
subject_column = ('The column within `metadata` that contains the subject'
                  ' ID for each sample.')
filter_missing_references = ('Filter out references contained within the'
                             ' metadata that are not present in the input'
                             ' feature table. Default behavior is to raise an'
                             ' error if some reference ids are in the metadata'
                             ' but not the feature table.')
drop_incomplete_subjects = ('Filter out subjects that do not have a sample at'
                            ' every timepoint. Default behavior is to raise an'
                            ' error if any subject is missing a timepoint.')
drop_incomplete_timepoint = ('Filter out specified timepoints. This is useful'
                             ' for removing frequently missing timepoints'
                             ' which cause many subjects to be dropped.'
                             ' Default behavior is to raise an error if any'
                             ' subject is missing a timepoint.')
level_delimiter = 'delimiter to split taxonomic label on'
control_column = ('The column within `metadata` that contains any relevant'
                  ' control group IDs. Actual treatment samples should not'
                  ' contain any value within this column.')
distance_to = 'What reference type to calculate distance to against'
baseline_timepoint = ('If `baseline` is selected for `distance_to`, the'
                      ' timepoint to use as baseline reference.')
where = ('Additional filtering for the associated `metadata` file. This can be'
         ' used to filter by a subset of `metadata`, such as a specific value'
         ' in one of `metadata` columns.')

per_subject_stats = ('Table describing significance of PEDS scores compared to'
                     ' mismatched donor-recipient pairs on a per-subject'
                     ' basis.')
global_stats = ('Table describing significance of PEDS scores across all'
                ' subjects.')
peds_table = 'The feature table to calculate PEDS on.'
peds_dists = ('The distributions for the PEDS measure, grouped by the selected'
              ' `time_column`. Also contains the numerator and denominator for'
              ' PEDS calulations. May also contain subject IDs, if'
              ' `subject_column` is  provided in `metadata`.')


plugin.pipelines.register_function(
    function=q2_fmt.cc,
    inputs={'diversity_measure': DistanceMatrix | SampleData[AlphaDiversity]},
    parameters={'metadata': Metadata,
                'compare': T_compare,
                'distance_to': Str % Choices('baseline', 'donor'),
                'time_column': Str, 'reference_column': Str,
                'subject_column': T_engraft_subject, 'control_column': Str,
                'filter_missing_references': Bool, 'baseline_timepoint': Str,
                'where': Str, 'against_group': Str,
                'alternative': Str % Choices('two-sided', 'greater', 'less'),
                'p_val_approx': Str % Choices('auto', 'exact', 'asymptotic')},
    outputs=[
        ('stats', StatsTable[Pairwise]),
        ('raincloud_plot', Visualization)
    ],
    input_descriptions={
        'diversity_measure': 'A diveristy measure to compare against donated'
                             ' microbiome',
    },
    parameter_descriptions={
        'metadata': metadata,
        'compare': 'The type of comparison that will be used to analyze the'
                   ' input `diversity_measure`.'
                   ' The "baseline" comparison defines Group A as the'
                   ' timepoint provided to `against_group` (sourced from'
                   ' `time_column`), and Group B as all other timepoints'
                   ' contained in `time_column`. The "reference" comparison'
                   ' defines Group A as the reference/control provided to'
                   ' `against_group` (sourced from either `reference_column`'
                   ' or `control_column`), and Group B as all timepoints'
                   ' contained in `time_column`. The "consecutive" comparison'
                   ' defines Group A as "timepoint n", and Group B as'
                   ' "timepoint n+1" (both sourced from `time_column`).'
                   ' The "all-pairwise" comparison defines Group A as all'
                   ' groups in `reference_column` and `control_column`, and'
                   ' Group B is all timepoints in `time_column`.',
        'distance_to': distance_to,
        'time_column': time_column,
        'control_column': control_column,
        'reference_column': reference_column,
        'subject_column': subject_column,
        'filter_missing_references': filter_missing_references,
        'baseline_timepoint': baseline_timepoint,
        'where': where,
        'against_group': 'Based on the selected comparison, this is the column'
                         ' that will be used to compare all samples against.',
        'alternative': 'The "two-sided" alternative hypothesis is that the'
                       ' median of Group A does not equal the median of Group'
                       ' B. The "greater" alternative hypothesis is that the'
                       ' median of group A is greater than the median of Group'
                       ' B. The "less" alternative hypothesis is that the'
                       ' median of group A is less than the median of Group'
                       ' B.',
        'p_val_approx': '"exact" will calculate an exact p-value'
                        ' for distributions, "asymptotic" will use a normal'
                        ' distribution, and "auto" will use either "exact"'
                        ' when one of the groups has less than 8 observations'
                        ' and there are no ties, otherwise "asymptotic".'
    },
    output_descriptions={
        'stats': 'Either the Mann-Whitney U or Wilcoxon SRT table'
                 ' for the chosen comparison.',
        'raincloud_plot': 'Raincloud plot for the computed significance test'
                          ' (either Mann-Whitney U or Wilcoxon SRT) from the'
                          ' grouped diversity data and selected comparison.',
    },
    name='Pipeline for FMT Diversity Community'
         ' Coalescence Analysis',
    description='Applies group timepoints to Fecal Microbiota Transplant data'
         ' and then applies statistical tests (Wilcoxon signed rank test or'
         ' Mann–Whitney U test) on alpha or beta diversity metrics to assess'
         ' Community Coalescense (CC) of the FMT.',
    examples={
        'cc_baseline': ex.cc_baseline
    }
)

plugin.methods.register_function(
    function=q2_fmt.group_timepoints,
    inputs={'diversity_measure': DistanceMatrix | SampleData[AlphaDiversity]},
    parameters={'metadata': Metadata,
                'distance_to': Str % Choices('baseline', 'donor'),
                'time_column': Str,
                'reference_column': Str, 'subject_column': T_subject,
                'group_column': T_group, 'control_column': Str,
                'filter_missing_references': Bool, 'where': Str,
                'baseline_timepoint': Str, 'where': Str},
    outputs=[('timepoint_dists', Dist1D[T_nested, T_dependence]),
             ('reference_dists', Dist1D[Unordered, Independent])],
    input_descriptions={
        'diversity_measure': 'diversity metric to put in a long form data'
                             ' structure'
    },
    parameter_descriptions={
        'metadata': metadata,
        'distance_to': distance_to,
        'time_column': time_column,
        'control_column': control_column,
        'reference_column': reference_column,
        'subject_column': subject_column,
        'group_column': 'The column within the metadata that contains'
                        ' information about groups (ex: treatment group)'
<<<<<<< HEAD
                        ' in order to compare engraftment between groups',
        'filter_missing_references': filter_missing_references,
        'where': where,
        'baseline_timepoint': baseline_timepoint,
=======
                        ' in order to compare engraftment extent between'
                        ' groups',
        'filter_missing_references': 'Filter out references contained within'
                                     ' the metadata that are not present'
                                     ' in the diversity measure.'
                                     ' Default behavior is to raise an error.',
        'where': 'Additional filtering for the associated `metadata` file.'
                 ' This can be used to filter by a subset of the `metadata`,'
                 ' such as a specific value in one of the `metadata` columns.',
        'baseline_timepoint': 'If `baseline` is selected for `distance_to`,'
                              ' the timepoint to use as baseline reference.',
>>>>>>> a44649fd
    },
    output_descriptions={
        'timepoint_dists': 'The distributions for the `diversity_measure`,'
                           ' grouped by the selected `time_column`.'
                           ' May also contain subject IDs, if `subject_column`'
                           ' is provided in the `metadata`.',
        'reference_dists': 'The inter-group reference and inter-group control'
                           ' (when provided) distributions.'
                           ' When `diversity_measure` is DistanceMatrix, the'
                           ' inter-group calculations will be all pairwise'
                           ' comparisons within a group.'
                           ' Otherwise, these are just the per-sample'
                           ' measurements of alpha-diversity.'
    },
    name='Prep Method for organizing metadata and diversity metrics'
         ' for appropriate statisics ',
    description='Puts diversity metric data in a long form data structure'
                ' that includes relevant metadata information',
    examples={
        'group_timepoints_alpha_ind': ex.group_timepoints_alpha_independent,
        'group_timepoints_beta': ex.group_timepoints_beta
    }
)

plugin.pipelines.register_function(
    function=q2_fmt.peds,
    inputs={'table': FeatureTable[Frequency | RelativeFrequency |
                                  PresenceAbsence]},
    parameters={'metadata': Metadata,
                'peds_metric': Str % Choices('feature', 'sample'),
                'time_column': Str, 'reference_column': Str,
                'subject_column': Str,
                'filter_missing_references': Bool,
                'drop_incomplete_subjects': Bool,
                'drop_incomplete_timepoint': List[Str],
                'level_delimiter': Str},
    outputs=[('peds_heatmap', Visualization)],
    input_descriptions={'table': peds_table},
    parameter_descriptions={
        'metadata': metadata,
        'peds_metric': 'PEDS metric to run.',
        'time_column': time_column,
        'reference_column': reference_column,
        'subject_column': subject_column,
        'filter_missing_references': filter_missing_references,
        'drop_incomplete_subjects': drop_incomplete_subjects,
        'drop_incomplete_timepoint': drop_incomplete_timepoint,
        'level_delimiter': level_delimiter},
    output_descriptions={'peds_heatmap': 'PEDS heatmap visualization'},
    name='PEDS pipeline to calculate feature or sample PEDS',
    description='Runs a pipeline to calculate sample or feature PEDS,'
                '  and generate the relevant heatmap'
)

plugin.visualizers.register_function(
    function=q2_fmt.peds_heatmap,
    inputs={'data': Dist1D[Ordered, Matched] % Properties("peds"),
            'per_subject_stats': StatsTable[Pairwise],
            'global_stats': StatsTable[Pairwise]},
    input_descriptions={'data': 'PEDS output to plot',
                        'per_subject_stats': per_subject_stats,
                        'global_stats': global_stats},
    parameters={'level_delimiter': Str},
    parameter_descriptions={
                            'level_delimiter': level_delimiter},
    name='PEDS Heatmap',
    description='Plot heatmap for PEDS value over time'
)

plugin.methods.register_function(
    function=q2_fmt.sample_peds,
    inputs={'table': FeatureTable[Frequency | RelativeFrequency |
                                  PresenceAbsence]},
    parameters={'metadata': Metadata, 'time_column': Str,
                'reference_column': Str, 'subject_column': Str,
                'filter_missing_references': Bool,
                'drop_incomplete_subjects': Bool,
                'drop_incomplete_timepoint': List[Str]},
    outputs=[('peds_dists', Dist1D[Ordered, Matched] % Properties("peds"))],
    input_descriptions={'table': peds_table},
    parameter_descriptions={
        'metadata': metadata,
        'time_column': time_column,
        'reference_column': reference_column,
        'subject_column': subject_column,
        'filter_missing_references': filter_missing_references,
        'drop_incomplete_subjects': drop_incomplete_subjects,
        'drop_incomplete_timepoint': drop_incomplete_timepoint
    },
    output_descriptions={
        'peds_dists': peds_dists
    },
    name='Proportional Engraftment of Donor Strains (Features) in each'
         ' recipient sample',
    description='Calculates percentage of microbes that where found in the '
    'donated material that are found in the recipient.',
    citations=[citations['aggarwala_precise_2021']],
    examples={
        'peds_methods': ex.peds_method
    }
)
plugin.methods.register_function(
    function=q2_fmt.feature_peds,
    inputs={'table': FeatureTable[Frequency | RelativeFrequency |
                                  PresenceAbsence]},
    parameters={'metadata': Metadata, 'time_column': Str,
                'reference_column': Str, 'subject_column': Str,
                'filter_missing_references': Bool},
    outputs=[('peds_dists', Dist1D[Ordered, Matched] % Properties("peds"))],
    input_descriptions={'table': peds_table},
    parameter_descriptions={
        'metadata': metadata,
        'time_column': time_column,
        'reference_column': reference_column,
        'subject_column': subject_column,
        'filter_missing_references': filter_missing_references,
    },
    output_descriptions={
        'peds_dists': peds_dists
    },
    name='Porportional Engraftment of Donor Strains per feature',
    description='Calculates how many recipients recieved a given'
                ' donated material feature ',
    examples={
        'peds_methods': ex.feature_peds_method
    }
)

plugin.methods.register_function(
    function=q2_fmt.peds_simulation,
    inputs={'table': FeatureTable[Frequency | RelativeFrequency |
                                  PresenceAbsence]},
    parameters={'metadata': Metadata,
                'time_column': Str,
                'reference_column': Str,
                'subject_column': T_subject,
                'filter_missing_references': Bool,
                'drop_incomplete_subjects': Bool,
                'drop_incomplete_timepoint': List[Str],
                'num_iterations': Int % Range(99, None)},
    outputs=[('per_subject_stats', StatsTable[Pairwise]),
             ('global_stats', StatsTable[Pairwise])],
    parameter_descriptions={
        'metadata': metadata,
        'time_column': time_column,
        'reference_column': reference_column,
        'subject_column': subject_column,
        'filter_missing_references': filter_missing_references,
        'drop_incomplete_subjects': drop_incomplete_subjects,
        'drop_incomplete_timepoint': drop_incomplete_timepoint,
        'num_iterations': 'The number of iterations to run the Monte Carlo'
                          ' simulation on'
    },
    output_descriptions={
        'per_subject_stats': per_subject_stats,
        'global_stats': global_stats
    },
    name='PEDS Monte Carlo simulation',
    description='A Monte Carlo simulation that randomizes the relationships'
                ' between donors and recipients, to test whether the PEDS'
                ' score between a recipient and their actual donor is'
                ' significantly higher than PEDS scores between other'
                ' recipients paired with random donors. This is intended to'
                ' only work in studies where there are distinct donors,'
                ' and will yield insignificant results if there are too'
                ' few donors. This method attempts to quantify the extent to'
                ' which indicator features that are unique to a given donor'
                ' are transferred to their recipients, as opposed to features'
                ' that are not indicative of any specific donor.',
    citations=[citations['aggarwala_precise_2021'],
               citations['stouffer_1949_american'],
               citations['Benjamini_fdr_1995']],
    examples={
        'peds_methods': ex.simulation_peds_method
    }
)

importlib.import_module('q2_fmt._transformer')<|MERGE_RESOLUTION|>--- conflicted
+++ resolved
@@ -194,24 +194,11 @@
         'subject_column': subject_column,
         'group_column': 'The column within the metadata that contains'
                         ' information about groups (ex: treatment group)'
-<<<<<<< HEAD
                         ' in order to compare engraftment between groups',
         'filter_missing_references': filter_missing_references,
         'where': where,
         'baseline_timepoint': baseline_timepoint,
-=======
-                        ' in order to compare engraftment extent between'
-                        ' groups',
-        'filter_missing_references': 'Filter out references contained within'
-                                     ' the metadata that are not present'
-                                     ' in the diversity measure.'
-                                     ' Default behavior is to raise an error.',
-        'where': 'Additional filtering for the associated `metadata` file.'
-                 ' This can be used to filter by a subset of the `metadata`,'
-                 ' such as a specific value in one of the `metadata` columns.',
-        'baseline_timepoint': 'If `baseline` is selected for `distance_to`,'
-                              ' the timepoint to use as baseline reference.',
->>>>>>> a44649fd
+
     },
     output_descriptions={
         'timepoint_dists': 'The distributions for the `diversity_measure`,'
