--- conflicted
+++ resolved
@@ -10,11 +10,7 @@
 
 from qiime2.plugin import (Str, Plugin, Metadata, TypeMap,
                            Bool, Choices, Visualization, Properties, Citations,
-<<<<<<< HEAD
-                           Int, Range)
-=======
-                           List)
->>>>>>> 15a5802b
+                           Int, Range, List)
 from q2_types.sample_data import SampleData, AlphaDiversity
 from q2_types.distance_matrix import DistanceMatrix
 
@@ -303,7 +299,6 @@
     }
 )
 
-<<<<<<< HEAD
 plugin.methods.register_function(
     function=q2_fmt.peds_bootstrap,
     inputs={'table': FeatureTable[Frequency | RelativeFrequency |
@@ -352,7 +347,6 @@
         'peds_heatmap': ex.peds_heatmap
      }
 )
-=======
->>>>>>> 15a5802b
+
 
 importlib.import_module('q2_fmt._transformer')