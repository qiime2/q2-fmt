--- conflicted
+++ resolved
@@ -354,16 +354,10 @@
                       ' the selected `time_column`. Also contains the'
                       ' numerator and denominator for PPRS calulations.'
     },
-<<<<<<< HEAD
     name='Proportional Persistence of Recipient Strains (Features) in each'
          ' recipient sample',
-    description='Calculates percentage of microbes that where found in the '
-                ' in the baseline recipient and presist following FMT'
-=======
-    name='Proportional Persistence of Recipient Strains',
     description='Calculates percentage of microbes that were found in the'
                 ' baseline recipient and persist following FMT'
->>>>>>> 610aac47
                 ' intervention.',
     citations=[citations['aggarwala_precise_2021']],
     examples={'pprs_methods': ex.pprs_method}
