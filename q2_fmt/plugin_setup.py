--- conflicted
+++ resolved
@@ -140,18 +140,12 @@
     inputs={'diversity_measure': DistanceMatrix | SampleData[AlphaDiversity]},
     parameters={'metadata': Metadata, 'distance_to': Str, 'time_column': Str,
                 'reference_column': Str, 'subject_column': T_subject,
-<<<<<<< HEAD
                 'group_column': T_group, 'control_column': Str,
-                'filter_missing_references': Bool, 'where': Str},
+                'filter_missing_references': Bool, 'where': Str,
+                "baseline_timepoint": Str, 'where': Str},
     outputs=[('timepoint_dists', Dist1D[T_nested, T_dependence]),
              ('reference_dists', Dist1D[Unordered, Independent])],
-=======
-                'control_column': Str,
-                'filter_missing_references': Bool,
-                "baseline_timepoint": Str, 'where': Str},
-    outputs=[('timepoint_dists', GroupDist[Ordered, T_dependence]),
-             ('reference_dists', GroupDist[Unordered, Independent])],
->>>>>>> b63a770c
+
     parameter_descriptions={
         'metadata': 'The sample metadata.',
         'time_column': 'The column within the `metadata` that the'
